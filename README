--- conflicted
+++ resolved
@@ -1,15 +1,11 @@
-WiredTiger 2.5.3: (March 26, 2015)
+WiredTiger 2.5.3: (April 17, 2015)
 
 This is version 2.5.3 of WiredTiger.
 
-Documentation is included in the "docs" directory, documentation can
-also be found at:
+WiredTiger release packages and documentation can be found at:
 
-	http://source.wiredtiger.com/2.5.3/index.html
+	http://source.wiredtiger.com/
 
-<<<<<<< HEAD
-Other WiredTiger release packages and documentation can be found at:
-=======
 WiredTiger uses JIRA for issue management:
 
 	http://jira.mongodb.org/browse/WT
@@ -18,9 +14,8 @@
 
 Information on configuring, building and installing WiredTiger can be
 found at:
->>>>>>> a25e2872
 
-	http://source.wiredtiger.com/
+	http://source.wiredtiger.com/2.5.3/install.html
 
 WiredTiger licensing information can be found at:
 
