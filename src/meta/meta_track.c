/*-
 * Copyright (c) 2008-2013 WiredTiger, Inc.
 *	All rights reserved.
 *
 * See the file LICENSE for redistribution information.
 */

#include "wt_internal.h"

/*
 * WT_META_TRACK -- A tracked metadata operation: a non-transactional log,
 * maintained to make it easy to unroll simple metadata and filesystem
 * operations.
 */
typedef struct __wt_meta_track {
	enum {
		WT_ST_EMPTY,		/* Unused slot */
		WT_ST_CHECKPOINT,	/* Complete a checkpoint */
		WT_ST_FILEOP,		/* File operation */
		WT_ST_LOCK,		/* Lock a handle */
		WT_ST_REMOVE,		/* Remove a metadata entry */
		WT_ST_SET		/* Reset a metadata entry */
	} op;
	const char *a, *b;		/* Strings */
	WT_BTREE *btree;		/* Locked handle */
	int created;			/* Handle on newly created file */
} WT_META_TRACK;

/*
 * __meta_track_next --
 *	Extend the list of operations we're tracking, as necessary, and
 *	optionally return the next slot.
 */
static int
__meta_track_next(WT_SESSION_IMPL *session, WT_META_TRACK **trkp)
{
	size_t offset, sub_off;

	if (session->meta_track_next == NULL)
		session->meta_track_next = session->meta_track;

	offset = WT_PTRDIFF(session->meta_track_next, session->meta_track);
	sub_off = WT_PTRDIFF(session->meta_track_sub, session->meta_track);
	if (offset == session->meta_track_alloc) {
		WT_RET(__wt_realloc(session, &session->meta_track_alloc,
		    WT_MAX(2 * session->meta_track_alloc,
		    20 * sizeof(WT_META_TRACK)), &session->meta_track));

		/* Maintain positions in the new chunk of memory. */
		session->meta_track_next =
		    (uint8_t *)session->meta_track + offset;
		if (session->meta_track_sub != NULL)
			session->meta_track_sub =
			    (uint8_t *)session->meta_track + sub_off;
	}

	WT_ASSERT(session, session->meta_track_next != NULL);

	if (trkp != NULL) {
		*trkp = session->meta_track_next;
		session->meta_track_next = *trkp + 1;
	}

	return (0);
}

/*
 * __wt_meta_track_discard --
 *	Cleanup metadata tracking when closing a session.
 */
void
__wt_meta_track_discard(WT_SESSION_IMPL *session)
{
	__wt_free(session, session->meta_track);
	session->meta_track_next = NULL;
	session->meta_track_alloc = 0;
}

/*
 * __wt_meta_track_on --
 *	Turn on metadata operation tracking.
 */
int
__wt_meta_track_on(WT_SESSION_IMPL *session)
{
	if (session->meta_track_nest++ == 0)
		WT_RET(__meta_track_next(session, NULL));

	return (0);
}

static int
__meta_track_apply(WT_SESSION_IMPL *session, WT_META_TRACK *trk, int unroll)
{
	WT_DATA_HANDLE *saved_dhandle;
	WT_BM *bm;
	WT_DECL_RET;
	int tret;

	/*
	 * Unlock handles and complete checkpoints regardless of whether we are
	 * unrolling.
	 */
	if (!unroll && trk->op != WT_ST_CHECKPOINT && trk->op != WT_ST_LOCK)
		goto free;

	switch (trk->op) {
	case WT_ST_EMPTY:	/* Unused slot */
		break;
	case WT_ST_CHECKPOINT:	/* Checkpoint, see above */
<<<<<<< HEAD
=======
		saved_dhandle = session->dhandle;
		WT_SET_BTREE_IN_SESSION(session, trk->btree);
>>>>>>> e9a607b1
		if (!unroll) {
			bm = trk->btree->bm;
			WT_WITH_BTREE(session, trk->btree,
			    WT_TRET(bm->checkpoint_resolve(bm, session)));
		}
<<<<<<< HEAD
		break;
	case WT_ST_LOCK:	/* Handle lock, see above */
		if (unroll && trk->created)
			F_SET(trk->btree, WT_BTREE_DISCARD);
		WT_WITH_BTREE(session, trk->btree,
		    WT_TRET(__wt_session_release_btree(session)));
=======
		session->dhandle = saved_dhandle;
		break;
	case WT_ST_LOCK:	/* Handle lock, see above */
		saved_dhandle = session->dhandle;
		WT_SET_BTREE_IN_SESSION(session, trk->btree);
		if (unroll && trk->created)
			F_SET(session->dhandle, WT_DHANDLE_DISCARD);
		WT_TRET(__wt_session_release_btree(session));
		session->dhandle = saved_dhandle;
>>>>>>> e9a607b1
		break;
	case WT_ST_FILEOP:	/* File operation */
		/*
		 * For renames, both a and b are set.
		 * For creates, a is NULL.
		 * For removes, b is NULL.
		 */
		if (trk->a != NULL && trk->b != NULL &&
		    (tret = __wt_rename(session,
		    trk->b + strlen("file:"),
		    trk->a + strlen("file:"))) != 0) {
			__wt_err(session, tret,
			    "metadata unroll rename %s to %s",
			    trk->b, trk->a);
			WT_TRET(tret);
		} else if (trk->a == NULL) {
			if ((tret = __wt_remove(session,
			    trk->b + strlen("file:"))) != 0) {
				__wt_err(session, tret,
				    "metadata unroll create %s",
				    trk->b);
				WT_TRET(tret);
			}
		}
		/*
		 * We can't undo removes yet: that would imply
		 * some kind of temporary rename and remove in
		 * roll forward.
		 */
		break;
	case WT_ST_REMOVE:	/* Remove trk.a */
		if ((tret = __wt_metadata_remove(
		    session, trk->a)) != 0) {
			__wt_err(session, ret,
			    "metadata unroll remove: %s",
			    trk->a);
			WT_TRET(tret);
		}
		break;
	case WT_ST_SET:		/* Set trk.a to trk.b */
		if ((tret = __wt_metadata_update(
		    session, trk->a, trk->b)) != 0) {
			__wt_err(session, ret,
			    "metadata unroll update %s to %s",
			    trk->a, trk->b);
			WT_TRET(tret);
		}
		break;
	WT_ILLEGAL_VALUE(session);
	}

free:	trk->op = WT_ST_EMPTY;
	__wt_free(session, trk->a);
	__wt_free(session, trk->b);
	trk->btree = NULL;

	return (ret);
}

/*
 * __wt_meta_track_off --
 *	Turn off metadata operation tracking, unrolling on error.
 */
int
__wt_meta_track_off(WT_SESSION_IMPL *session, int unroll)
{
<<<<<<< HEAD
=======
	WT_DATA_HANDLE *saved_dhandle;
>>>>>>> e9a607b1
	WT_DECL_RET;
	WT_META_TRACK *trk, *trk_orig;

	WT_ASSERT(session,
	    WT_META_TRACKING(session) && session->meta_track_nest > 0);

	trk_orig = session->meta_track;
	trk = session->meta_track_next;

	/*
	 * If it was a nested transaction or there were no changes, we're done.
	 */
	if (--session->meta_track_nest != 0 || trk == NULL)
		return (0);

	/* Turn off tracking for unroll. */
	session->meta_track_next = session->meta_track_sub = NULL;

	while (--trk >= trk_orig)
		WT_TRET(__meta_track_apply(session, trk, unroll));

	/* If the operation succeeded, checkpoint the metadata. */
<<<<<<< HEAD
	if (!unroll && ret == 0 && session->metafile != NULL)
		WT_WITH_BTREE(session, session->metafile,
		    ret = __wt_checkpoint(session, NULL));
=======
	if (!unroll && ret == 0 && session->metafile != NULL) {
		saved_dhandle = session->dhandle;
		WT_SET_BTREE_IN_SESSION(session, session->metafile);
		ret = __wt_checkpoint(session, NULL);
		session->dhandle = saved_dhandle;
	}
>>>>>>> e9a607b1

	return (ret);
}

/*
 * __wt_meta_track_sub_on --
 *	Start a group of operations that can be committed independent of the
 *	main transaction.
 */
int
__wt_meta_track_sub_on(WT_SESSION_IMPL *session)
{
	WT_ASSERT(session, session->meta_track_sub == NULL);
	session->meta_track_sub = session->meta_track_next;
	return (0);
}

/*
 * __wt_meta_track_sub_off --
 *	Commit a group of operations independent of the main transaction.
 */
int
__wt_meta_track_sub_off(WT_SESSION_IMPL *session)
{
	WT_DECL_RET;
	WT_META_TRACK *trk, *trk_orig;

	if (!WT_META_TRACKING(session) || session->meta_track_sub == NULL)
		return (0);

	trk_orig = session->meta_track_sub;
	trk = session->meta_track_next;

	/* Turn off tracking for unroll. */
	session->meta_track_next = session->meta_track_sub = NULL;

	while (--trk >= trk_orig)
		WT_TRET(__meta_track_apply(session, trk, 0));

	session->meta_track_next = trk_orig;
	return (ret);
}

/*
 * __wt_meta_track_checkpoint --
 *	Track a handle involved in a checkpoint.
 */
int
__wt_meta_track_checkpoint(WT_SESSION_IMPL *session)
{
	WT_META_TRACK *trk;

	WT_ASSERT(session, session->dhandle != NULL);

	WT_RET(__meta_track_next(session, &trk));

	trk->op = WT_ST_CHECKPOINT;
	trk->btree = S2BT(session);
	return (0);
}
/*
 * __wt_meta_track_insert --
 *	Track an insert operation.
 */
int
__wt_meta_track_insert(WT_SESSION_IMPL *session, const char *key)
{
	WT_META_TRACK *trk;

	WT_RET(__meta_track_next(session, &trk));

	trk->op = WT_ST_REMOVE;
	WT_RET(__wt_strdup(session, key, &trk->a));

	return (0);
}

/*
 * __wt_meta_track_update --
 *	Track a metadata update operation.
 */
int
__wt_meta_track_update(WT_SESSION_IMPL *session, const char *key)
{
	WT_DECL_RET;
	WT_META_TRACK *trk;

	WT_RET(__meta_track_next(session, &trk));

	trk->op = WT_ST_SET;
	WT_RET(__wt_strdup(session, key, &trk->a));

	/*
	 * If there was a previous value, keep it around -- if not, then this
	 * "update" is really an insert.
	 */
	if ((ret = __wt_metadata_read(session, key, &trk->b)) == WT_NOTFOUND) {
		trk->op = WT_ST_REMOVE;
		ret = 0;
	}
	return (ret);
}

/*
 * __wt_meta_track_fs_rename --
 *	Track a filesystem rename operation.
 */
int
__wt_meta_track_fileop(
    WT_SESSION_IMPL *session, const char *olduri, const char *newuri)
{
	WT_META_TRACK *trk;

	WT_RET(__meta_track_next(session, &trk));

	trk->op = WT_ST_FILEOP;
	if (olduri != NULL)
		WT_RET(__wt_strdup(session, olduri, &trk->a));
	if (newuri != NULL)
		WT_RET(__wt_strdup(session, newuri, &trk->b));
	return (0);
}

/*
 * __wt_meta_track_handle_lock --
 *	Track a locked handle.
 */
int
__wt_meta_track_handle_lock(WT_SESSION_IMPL *session, int created)
{
	WT_META_TRACK *trk;

	WT_ASSERT(session, session->dhandle != NULL);

	WT_RET(__meta_track_next(session, &trk));

	trk->op = WT_ST_LOCK;
	trk->btree = S2BT(session);
	trk->created = created;
	return (0);
}<|MERGE_RESOLUTION|>--- conflicted
+++ resolved
@@ -92,7 +92,6 @@
 static int
 __meta_track_apply(WT_SESSION_IMPL *session, WT_META_TRACK *trk, int unroll)
 {
-	WT_DATA_HANDLE *saved_dhandle;
 	WT_BM *bm;
 	WT_DECL_RET;
 	int tret;
@@ -108,34 +107,17 @@
 	case WT_ST_EMPTY:	/* Unused slot */
 		break;
 	case WT_ST_CHECKPOINT:	/* Checkpoint, see above */
-<<<<<<< HEAD
-=======
-		saved_dhandle = session->dhandle;
-		WT_SET_BTREE_IN_SESSION(session, trk->btree);
->>>>>>> e9a607b1
 		if (!unroll) {
 			bm = trk->btree->bm;
 			WT_WITH_BTREE(session, trk->btree,
 			    WT_TRET(bm->checkpoint_resolve(bm, session)));
 		}
-<<<<<<< HEAD
 		break;
 	case WT_ST_LOCK:	/* Handle lock, see above */
 		if (unroll && trk->created)
-			F_SET(trk->btree, WT_BTREE_DISCARD);
+			F_SET(trk->btree->dhandle, WT_DHANDLE_DISCARD);
 		WT_WITH_BTREE(session, trk->btree,
 		    WT_TRET(__wt_session_release_btree(session)));
-=======
-		session->dhandle = saved_dhandle;
-		break;
-	case WT_ST_LOCK:	/* Handle lock, see above */
-		saved_dhandle = session->dhandle;
-		WT_SET_BTREE_IN_SESSION(session, trk->btree);
-		if (unroll && trk->created)
-			F_SET(session->dhandle, WT_DHANDLE_DISCARD);
-		WT_TRET(__wt_session_release_btree(session));
-		session->dhandle = saved_dhandle;
->>>>>>> e9a607b1
 		break;
 	case WT_ST_FILEOP:	/* File operation */
 		/*
@@ -202,10 +184,6 @@
 int
 __wt_meta_track_off(WT_SESSION_IMPL *session, int unroll)
 {
-<<<<<<< HEAD
-=======
-	WT_DATA_HANDLE *saved_dhandle;
->>>>>>> e9a607b1
 	WT_DECL_RET;
 	WT_META_TRACK *trk, *trk_orig;
 
@@ -228,18 +206,9 @@
 		WT_TRET(__meta_track_apply(session, trk, unroll));
 
 	/* If the operation succeeded, checkpoint the metadata. */
-<<<<<<< HEAD
 	if (!unroll && ret == 0 && session->metafile != NULL)
 		WT_WITH_BTREE(session, session->metafile,
 		    ret = __wt_checkpoint(session, NULL));
-=======
-	if (!unroll && ret == 0 && session->metafile != NULL) {
-		saved_dhandle = session->dhandle;
-		WT_SET_BTREE_IN_SESSION(session, session->metafile);
-		ret = __wt_checkpoint(session, NULL);
-		session->dhandle = saved_dhandle;
-	}
->>>>>>> e9a607b1
 
 	return (ret);
 }
