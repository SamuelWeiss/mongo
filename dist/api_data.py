# This file is a python script that describes the WiredTiger API.

class Error:
	def __init__(self, name, desc, long_desc=None, **flags):
		self.name = name
		self.desc = desc
		self.long_desc = long_desc
		self.flags = flags

errors = [
	Error('WT_DEADLOCK', 'conflict between concurrent operations', '''
	    This error is generated when an operation cannot be completed
	    due to a conflict with concurrent operations.  The operation
	    may be retried; if a transaction is in progress, it should be
	    rolled back and the operation retried in a new transaction.'''),
	Error('WT_DUPLICATE_KEY', 'attempt to insert an existing key', '''
	    This error is generated when the application attempts to insert
	    a record with the same key as an existing record without the
	    'overwrite' configuration to WT_SESSION::open_cursor.'''),
	Error('WT_ERROR', 'non-specific WiredTiger error', '''
	    This error is returned when an error is not covered by a
	    specific error return.'''),
	Error('WT_NOTFOUND', 'item not found', '''
	    This error indicates an operation did not find a value to
	    return.  This includes cursor search and other operations
	    where no record matched the cursor's search key such as
	    WT_CURSOR::update or WT_CURSOR::remove.'''),
	Error('WT_PANIC', 'WiredTiger library panic', '''
	    This error indicates an underlying problem that requires the
	    application exit and restart.'''),
	Error('WT_RESTART', 'restart the operation (internal)', undoc=True),
]

class Method:
	def __init__(self, config, **flags):
		self.config = config
		self.flags = flags

class Config:
	def __init__(self, name, default, desc, subconfig=None, **flags):
		self.name = name
		self.default = default
		self.desc = desc
		self.subconfig = subconfig
		self.flags = flags

	def __cmp__(self, other):
		return cmp(self.name, other.name)

# All schema objects can have column names (optional for simple tables).
column_meta = [
	Config('columns', '', r'''
	    list of the column names.  Comma-separated list of the form
	    <code>(column[,...])</code>.  For tables, the number of entries
	    must match the total number of values in \c key_format and \c
	    value_format.  For colgroups and indices, all column names must
	    appear in the list of columns for the table''',
	    type='list'),
]

source_meta = [
	Config('source', '', r'''
	    set a custom data source URI for a column group, index or simple
	    table.  By default, the data source URI is derived from the \c
	    type and the column group or index name.  Applications can
	    create tables from existing data sources by supplying a \c
	    source configuration''', undoc=True),
	Config('type', 'file', r'''
	    set the type of data source used to store a column group, index
	    or simple table.  By default, a \c "file:" URI is derived from
	    the object name.  The \c type configuration can be used to
	    switch to a different data source, such as LSM or an extension
	    configured by the application.'''),
]

format_meta = column_meta + [
	Config('key_format', 'u', r'''
	    the format of the data packed into key items.  See @ref
	    schema_format_types for details.  By default, the key_format is
	    \c 'u' and applications use WT_ITEM structures to manipulate
	    raw byte arrays. By default, records are stored in row-store
	    files: keys of type \c 'r' are record numbers and records
	    referenced by record number are stored in column-store files''',
	    type='format'),
	Config('value_format', 'u', r'''
	    the format of the data packed into value items.  See @ref
	    schema_format_types for details.  By default, the value_format
	    is \c 'u' and applications use a WT_ITEM structure to
	    manipulate raw byte arrays. Value items of type 't' are
	    bitfields, and when configured with record number type keys,
	    will be stored using a fixed-length store''',
	    type='format'),
]

lsm_config = [
	Config('lsm_auto_throttle', 'true', r'''
	    Throttle inserts into LSM trees if flushing to disk isn't
	    keeping up''',
	    type='boolean'),
	Config('lsm_bloom', 'true', r'''
	    create bloom filters on LSM tree chunks as they are merged''',
	    type='boolean'),
	Config('lsm_bloom_config', '', r'''
	    config string used when creating Bloom filter files, passed
	    to WT_SESSION::create'''),
	Config('lsm_bloom_bit_count', '8', r'''
	    the number of bits used per item for LSM bloom filters''',
	    min='2', max='1000'),
	Config('lsm_bloom_hash_count', '4', r'''
	    the number of hash values per item used for LSM bloom
	    filters''',
	    min='2', max='100'),
	Config('lsm_bloom_oldest', 'false', r'''
	    create a bloom filter on the oldest LSM tree chunk. Only
	    supported if bloom filters are enabled''',
	    type='boolean'),
	Config('lsm_chunk_size', '2MB', r'''
	    the maximum size of the in-memory chunk of an LSM tree''',
	    min='512K', max='500MB'),
	Config('lsm_merge_max', '15', r'''
	    the maximum number of chunks to include in a merge operation''',
	    min='2', max='100'),
	Config('lsm_merge_threads', '1', r'''
	    the number of thread to perform merge operations''',
	    min='1', max='10'), # !!! max must match WT_LSM_MAX_WORKERS
]

# Per-file configuration
file_config = format_meta + [
	Config('block_allocation', 'best', r'''
		configure block allocation. Permitted values are \c "first" or
		\c "best"; the \c "first" configuration uses a first-available
		algorithm during block allocation, the \c "best" configuration
		uses a best-fit algorithm''',
		choices=['first', 'best',]),
	Config('allocation_size', '4KB', r'''
	    the file unit allocation size, in bytes, must a power-of-two;
	    smaller values decrease the file space required by overflow
	    items, and the default value of 4KB is a good choice absent
	    requirements from the operating system or storage device''',
	    min='512B', max='128MB'),
	Config('block_compressor', '', r'''
	    configure a compressor for file blocks.  Permitted values are
	    empty (off) or \c "bzip2", \c "snappy" or custom compression
	    engine \c "name" created with WT_CONNECTION::add_compressor.
	    See @ref compression for more information'''),
	Config('cache_resident', 'false', r'''
	    do not ever evict the object's pages; see @ref
	    tuning_cache_resident for more information''',
	    type='boolean'),
	Config('checksum', 'uncompressed', r'''
	    configure block checksums; permitted values are <code>on</code>
	    (checksum all blocks), <code>off</code> (checksum no blocks) and
	    <code>uncompresssed</code> (checksum only blocks which are not
	    compressed for any reason).  The \c uncompressed setting is for
	    applications which can rely on decompression to fail if a block
	    has been corrupted''',
	    choices=['on', 'off', 'uncompressed']),
	Config('collator', '', r'''
	    configure custom collation for keys.  Value must be a collator
	    name created with WT_CONNECTION::add_collator'''),
	Config('dictionary', '0', r'''
	    the maximum number of unique values remembered in the Btree
	    row-store leaf page value dictionary; see
	    @ref file_formats_compression for more information''',
	    min='0'),
	Config('format', 'btree', r'''
	    the file format''',
	    choices=['btree']),
	Config('huffman_key', '', r'''
	    configure Huffman encoding for keys.  Permitted values
	    are empty (off), \c "english", \c "utf8<file>" or \c
	    "utf16<file>".	See @ref huffman for more information'''),
	Config('huffman_value', '', r'''
	    configure Huffman encoding for values.	Permitted values
	    are empty (off), \c "english", \c "utf8<file>" or \c
	    "utf16<file>".	See @ref huffman for more information'''),
	Config('internal_key_truncate', 'true', r'''
	    configure internal key truncation, discarding unnecessary
	    trailing bytes on internal keys (ignored for custom
	    collators)''',
	    type='boolean'),
	Config('internal_page_max', '4KB', r'''
	    the maximum page size for internal nodes, in bytes; the size
	    must be a multiple of the allocation size and is significant
	    for applications wanting to avoid excessive L2 cache misses
	    while searching the tree.  The page maximum is the bytes of
	    uncompressed data, that is, the limit is applied before any
	    block compression is done''',
	    min='512B', max='512MB'),
	Config('internal_item_max', '0', r'''
	    the largest key stored within an internal node, in bytes.  If
	    non-zero, any key larger than the specified size will be
	    stored as an overflow item (which may require additional I/O
	    to access).  If zero, a default size is chosen that permits at
	    least 8 keys per internal page''',
	    min=0),
	Config('key_gap', '10', r'''
	    the maximum gap between instantiated keys in a Btree leaf page,
	    constraining the number of keys processed to instantiate a
	    random Btree leaf page key''',
	    min='0', undoc=True),
	Config('leaf_page_max', '1MB', r'''
	    the maximum page size for leaf nodes, in bytes; the size must
	    be a multiple of the allocation size, and is significant for
	    applications wanting to maximize sequential data transfer from
	    a storage device.  The page maximum is the bytes of uncompressed
	    data, that is, the limit is applied before any block compression
	    is done''',
	    min='512B', max='512MB'),
	Config('leaf_item_max', '0', r'''
	    the largest key or value stored within a leaf node, in bytes.
	    If non-zero, any key or value larger than the specified size
	    will be stored as an overflow item (which may require additional
	    I/O to access).  If zero, a default size is chosen that permits
	    at least 4 key and value pairs per leaf page''',
	    min=0),
	Config('memory_page_max', '5MB', r'''
	    the maximum size a page can grow to in memory before being
	    reconciled to disk.  The specified size will be adjusted to a
	    lower bound of <code>50 * leaf_page_max</code>.  This limit is
	    soft - it is possible for pages to be temporarily larger than
	    this value''',
	    min='512B', max='10TB'),
	Config('os_cache_max', '0', r'''
	    maximum system buffer cache usage, in bytes.  If non-zero, evict
	    object blocks from the system buffer cache after that many bytes
	    from this object are read or written into the buffer cache''',
	    min=0),
	Config('os_cache_dirty_max', '0', r'''
	    maximum dirty system buffer cache usage, in bytes.	If non-zero,
	    schedule writes for dirty blocks belonging to this object in the
	    system buffer cache after that many bytes from this object are
	    written into the buffer cache''',
	    min=0),
	Config('prefix_compression', 'true', r'''
	    configure prefix compression on row-store leaf pages''',
	    type='boolean'),
	Config('prefix_compression_min', '4', r'''
	    minimum gain before prefix compression will be used on row-store
	    leaf pages''',
	    min=0),
	Config('split_pct', '75', r'''
	    the Btree page split size as a percentage of the maximum Btree
	    page size, that is, when a Btree page is split, it will be
	    split into smaller pages, where each page is the specified
	    percentage of the maximum Btree page size''',
	    min='25', max='100'),
]

# File metadata, including both configurable and non-configurable (internal)
file_meta = file_config + [
	Config('checkpoint', '', r'''
	    the file checkpoint entries'''),
	Config('checkpoint_lsn', '', r'''
	    LSN of the last checkpoint'''),
	Config('id', '', r'''
	    the file's ID number'''),
	Config('version', '(major=0,minor=0)', r'''
	    the file version'''),
]

table_only_meta = [
	Config('colgroups', '', r'''
	    comma-separated list of names of column groups.  Each column
	    group is stored separately, keyed by the primary key of the
	    table.  If no column groups are specified, all columns are
	    stored together in a single file.  All value columns in the
	    table must appear in at least one column group.  Each column
	    group must be created with a separate call to
	    WT_SESSION::create''', type='list'),
]

colgroup_meta = column_meta + source_meta

index_meta = format_meta + source_meta

table_meta = format_meta + table_only_meta

# Connection runtime config, shared by conn.reconfigure and wiredtiger_open
connection_runtime_config = [
	Config('shared_cache', '', r'''
	    shared cache configuration options. A database should configure
	    either a cache_size or a shared_cache not both''',
	    type='category', subconfig=[
	    Config('enable', 'false', r'''
	        whether the connection is using a shared cache''',
	        type='boolean'),
	    Config('chunk', '10MB', r'''
	        the granularity that a shared cache is redistributed''',
	        min='1MB', max='10TB'),
	    Config('reserve', '0', r'''
	        amount of cache this database is guaranteed to have
	        available from the shared cache. This setting is per
	        database. Defaults to the chunk size''', type='int'),
	    Config('name', 'pool', r'''
	        name of a cache that is shared between databases'''),
	    Config('size', '500MB', r'''
	        maximum memory to allocate for the shared cache. Setting
	        this will update the value if one is already set''',
	        min='1MB', max='10TB')
	    ]),
	Config('cache_size', '100MB', r'''
	    maximum heap memory to allocate for the cache. A database should
	    configure either a cache_size or a shared_cache not both''',
	    min='1MB', max='10TB'),
	Config('error_prefix', '', r'''
	    prefix string for error messages'''),
	Config('eviction_dirty_target', '80', r'''
	    continue evicting until the cache has less dirty pages than this
	    (as a percentage). Dirty pages will only be evicted if the cache
	    is full enough to trigger eviction''',
	    min=10, max=99),
	Config('eviction_target', '80', r'''
	    continue evicting until the cache becomes less full than this
	    (as a percentage).    Must be less than \c eviction_trigger''',
	    min=10, max=99),
	Config('eviction_trigger', '95', r'''
	    trigger eviction when the cache becomes this full (as a
	    percentage)''',
	    min=10, max=99),
	Config('statistics', 'none', r'''
	    Maintain database statistics, which may impact performance.
	    Choosing "all" maintains all statistics regardless of cost,
	    "fast" maintains a subset of statistics that are relatively
	    inexpensive, "none" turns off all statistics.  The "clear"
	    configuration resets statistics after they are gathered,
	    where appropriate (for example, a cache size statistic is
	    not cleared, while the count of cursor insert operations will
	    be cleared).   When "clear" is configured for the database,
	    gathered statistics are reset each time a statistics cursor
	    is used to gather statistics, as well as each time statistics
	    are logged using the \c statistics_log configuration.  See
	    @ref statistics for more information''',
	    type='list', choices=['all', 'fast', 'none', 'clear']),
	Config('verbose', '', r'''
<<<<<<< HEAD
	    enable messages for various events.  Options are given as a
	    list, such as <code>"verbose=[evictserver,read]"</code>''',
	    type='list', choices=[
	        'block',
	        'ckpt',
	        'evict',
	        'evictserver',
	        'fileops',
	        'hazard',
	        'log',
	        'lsm',
	        'mutex',
	        'overflow',
	        'read',
	        'readserver',
	        'reconcile',
	        'recovery',
	        'salvage',
	        'shared_cache',
	        'verify',
	        'version',
	        'write']),
=======
		enable messages for various events.  Options are given as a
		list, such as <code>"verbose=[evictserver,read]"</code>''',
		type='list', choices=[
		    'block',
		    'ckpt',
		    'compact',
		    'evict',
		    'evictserver',
		    'fileops',
		    'hazard',
		    'log',
		    'lsm',
		    'mutex',
		    'overflow',
		    'read',
		    'readserver',
		    'reconcile',
		    'salvage',
		    'shared_cache',
		    'verify',
		    'version',
		    'write']),
>>>>>>> 0ea29e64
]

session_config = [
	Config('isolation', 'read-committed', r'''
	    the default isolation level for operations in this session''',
	    choices=['read-uncommitted', 'read-committed', 'snapshot']),
]

methods = {
'file.meta' : Method(file_meta),

'colgroup.meta' : Method(colgroup_meta),

'index.meta' : Method(index_meta),

'table.meta' : Method(table_meta),

'cursor.close' : Method([]),

'session.close' : Method([]),

<<<<<<< HEAD
'session.compact' : Method([
	Config('trigger', '30', r'''
	    Compaction will not be attempted unless the specified
	    percentage of the underlying objects is expected to be
	    recovered by compaction''',
	    min='10', max='50'),
]),
=======
'session.compact' : Method([]),
>>>>>>> 0ea29e64

'session.create' :
	    Method(table_only_meta + file_config + lsm_config + source_meta + [
	Config('exclusive', 'false', r'''
	    fail if the object exists.	When false (the default), if the
	    object exists, check that its settings match the specified
	    configuration''',
	    type='boolean'),
]),

'session.drop' : Method([
	Config('force', 'false', r'''
	    return success if the object does not exist''',
	    type='boolean'),
	Config('remove_files', 'true', r'''
	    should the underlying files be removed?''',
	    type='boolean'),
]),

'session.log_printf' : Method([]),

'session.open_cursor' : Method([
	Config('append', 'false', r'''
	    append the value as a new record, creating a new record
	    number key; valid only for cursors with record number keys''',
	    type='boolean'),
	Config('bulk', 'false', r'''
	    configure the cursor for bulk-loading, a fast, initial load
	    path (see @ref bulk_load for more information).  Bulk-load
	    may only be used for newly created objects and cursors
	    configured for bulk-load only support the WT_CURSOR::insert
	    and WT_CURSOR::close methods.  When bulk-loading row-store
	    objects, keys must be loaded in sorted order.  The value is
	    usually a true/false flag; when bulk-loading fixed-length
	    column store objects, the special value \c bitmap allows
	    chunks of a memory resident bitmap to be loaded directly into
	    a file by passing a \c WT_ITEM to WT_CURSOR::set_value where
	    the \c size field indicates the number of records in the
	    bitmap (as specified by the object's \c value_format
	    configuration). Bulk-loaded bitmap values must end on a byte
	    boundary relative to the bit count (except for the last set
	    of values loaded)'''),
	Config('checkpoint', '', r'''
	    the name of a checkpoint to open (the reserved name
	    "WiredTigerCheckpoint" opens the most recent internal
	    checkpoint taken for the object).  The cursor does not
	    support data modification'''),
	Config('dump', '', r'''
	    configure the cursor for dump format inputs and outputs:
	    "hex" selects a simple hexadecimal format, "print"
	    selects a format where only non-printing characters are
	    hexadecimal encoded.  The cursor dump format is compatible
	    with the @ref util_dump and @ref util_load commands''',
	    choices=['hex', 'print']),
	Config('next_random', 'false', r'''
	    configure the cursor to return a pseudo-random record from
	    the object; valid only for row-store cursors.  Cursors
	    configured with \c next_random=true only support the
	    WT_CURSOR::next and WT_CURSOR::close methods.  See @ref
	    cursor_random for details''',
	    type='boolean'),
	Config('overwrite', 'true', r'''
	    configures whether the cursor's insert, update and remove
	    methods check the existing state of the record.  If \c overwrite
	    is \c false, WT_CURSOR::insert fails with ::WT_DUPLICATE_KEY
	    if the record exists, WT_CURSOR::update and WT_CURSOR::remove
	    fail with ::WT_NOTFOUND if the record does not exist''',
	    type='boolean'),
	Config('raw', 'false', r'''
	    ignore the encodings for the key and value, manage data as if
	    the formats were \c "u".  See @ref cursor_raw for details''',
	    type='boolean'),
	Config('statistics', '', r'''
	    Specify the statistics to be gathered.  Choosing "all" gathers
	    statistics regardless of cost and may include traversing
	    on-disk files; "fast" gathers a subset of relatively
	    inexpensive statistics.  The selection must agree with the
	    database \c statistics configuration specified to
	    ::wiredtiger_open or WT_CONNECTION::reconfigure.  For example,
	    "all" or "fast" can be configured when the database is
	    configured with "all", but the cursor open will fail if "all"
	    is specified when the database is configured with "fast",
	    and the cursor open will fail in all cases when the database
	    is configured with "none".  If \c statistics is not configured,
	    the default configuration is the database configuration.
	    The "clear" configuration resets statistics after gathering
	    them, where appropriate (for example, a cache size statistic
	    is not cleared, while the count of cursor insert operations
	    will be cleared).  See @ref statistics for more information''',
	    type='list', choices=['all', 'fast', 'clear']),
	Config('target', '', r'''
	    if non-empty, backup the list of objects; valid only for a
	    backup data source''',
	    type='list'),
]),

'session.rename' : Method([]),
'session.salvage' : Method([
	Config('force', 'false', r'''
	    force salvage even of files that do not appear to be WiredTiger
	    files''',
	    type='boolean'),
]),
'session.truncate' : Method([]),
'session.upgrade' : Method([]),
'session.verify' : Method([
	Config('dump_address', 'false', r'''
	    Display addresses and page types as pages are verified, using
	    the application's message handler, intended for debugging''',
	    type='boolean'),
	Config('dump_blocks', 'false', r'''
	    Display the contents of on-disk blocks as they are verified, using
	    the application's message handler, intended for debugging''',
	    type='boolean'),
	Config('dump_pages', 'false', r'''
	    Display the contents of in-memory pages as they are verified, using
	    the application's message handler, intended for debugging''',
	    type='boolean')
]),

'session.begin_transaction' : Method([
	Config('isolation', '', r'''
	    the isolation level for this transaction; defaults to the
	    session's isolation level''',
	    choices=['read-uncommitted', 'read-committed', 'snapshot']),
	Config('name', '', r'''
	    name of the transaction for tracing and debugging'''),
	Config('priority', 0, r'''
	    priority of the transaction for resolving conflicts.
	    Transactions with higher values are less likely to abort''',
	    min='-100', max='100'),
]),

'session.commit_transaction' : Method([]),
'session.rollback_transaction' : Method([]),

'session.checkpoint' : Method([
	Config('drop', '', r'''
	    specify a list of checkpoints to drop.
	    The list may additionally contain one of the following keys:
	    \c "from=all" to drop all checkpoints,
	    \c "from=<checkpoint>" to drop all checkpoints after and
	    including the named checkpoint, or
	    \c "to=<checkpoint>" to drop all checkpoints before and
	    including the named checkpoint.  Checkpoints cannot be
	    dropped while a hot backup is in progress or if open in
	    a cursor''', type='list'),
	Config('force', 'false', r'''
	    by default, checkpoints may be skipped if the underlying object
	    has not been modified, this option forces the checkpoint''',
	    type='boolean'),
	Config('name', '', r'''
	    if non-empty, specify a name for the checkpoint (note that
	    checkpoints including LSM trees may not be named)'''),
	Config('target', '', r'''
	    if non-empty, checkpoint the list of objects''', type='list'),
]),

'connection.add_collator' : Method([]),
'connection.add_compressor' : Method([]),
'connection.add_data_source' : Method([]),
'connection.add_extractor' : Method([]),
'connection.close' : Method([]),
'connection.reconfigure' : Method(connection_runtime_config),

'connection.load_extension' : Method([
	Config('config', '', r'''
	    configuration string passed to the entry point of the
	    extension as its WT_CONFIG_ARG argument'''),
	Config('entry', 'wiredtiger_extension_init', r'''
	    the entry point of the extension, called to initialize the
	    extension when it is loaded.  The signature of the function
	    must match ::wiredtiger_extension_init'''),
	Config('terminate', 'wiredtiger_extension_terminate', r'''
	    an optional function in the extension that is called before
	    the extension is unloaded during WT_CONNECTION::close.	The
	    signature of the function must match
	    ::wiredtiger_extension_terminate'''),
]),

'connection.open_session' : Method(session_config),

'session.reconfigure' : Method(session_config),

'wiredtiger_open' : Method(connection_runtime_config + [
	Config('buffer_alignment', '-1', r'''
	    in-memory alignment (in bytes) for buffers used for I/O.  The
	    default value of -1 indicates a platform-specific alignment
	    value should be used (4KB on Linux systems, zero elsewhere)''',
	    min='-1', max='1MB'),
	Config('checkpoint', '', r'''
	    periodically checkpoint the database''',
	    type='category', subconfig=[
	    Config('name', '"WiredTigerCheckpoint"', r'''
	        the checkpoint name'''),
	    Config('wait', '0', r'''
	        seconds to wait between each checkpoint; setting this value
	        configures periodic checkpoints''',
	        min='1', max='100000'),
	    ]),
	Config('checkpoint_sync', 'true', r'''
	    flush files to stable storage when closing or writing
	    checkpoints''',
	    type='boolean'),
	Config('create', 'false', r'''
	    create the database if it does not exist''',
	    type='boolean'),
	Config('direct_io', '', r'''
	    Use \c O_DIRECT to access files.  Options are given as a list,
	    such as <code>"direct_io=[data]"</code>.  Configuring
	    \c direct_io requires care, see @ref
	    tuning_system_buffer_cache_direct_io for important warnings''',
	    type='list', choices=['data', 'log']),
	Config('extensions', '', r'''
	    list of shared library extensions to load (using dlopen).
	    Any values specified to an library extension are passed to
	    WT_CONNECTION::load_extension as the \c config parameter
	    (for example,
	    <code>extensions=(/path/ext.so={entry=my_entry})</code>)''',
	    type='list'),
	Config('file_extend', '', r'''
	    file extension configuration.  If set, extend files of the set
	    type in allocations of the set size, instead of a block at a
	    time as each new block is written.	For example,
	    <code>file_extend=(data=16MB)</code>''',
	    type='list', choices=['data', 'log']),
	Config('hazard_max', '1000', r'''
	    maximum number of simultaneous hazard pointers per session
	    handle''',
	    min='15'),
	Config('log', '', r'''
	    enable logging''',
	    type='category', subconfig=[
	    Config('archive', 'true', r'''
	        automatically archive unneeded log files''',
	        type='boolean'),
	    Config('enabled', 'false', r'''
	        enable logging subsystem''',
	        type='boolean'),
	    Config('file_max', '100MB', r'''
	        the maximum size of log files''',
	        min='100KB', max='2GB'),
	    Config('path', '""', r'''
	        the path to a directory into which the log files are written.
	        If the value is not an absolute path name, the files are created
	        relative to the database home'''),
	    ]),
	Config('lsm_merge', 'true', r'''
	    merge LSM chunks where possible''',
	    type='boolean'),
	Config('mmap', 'true', r'''
	    Use memory mapping to access files when possible''',
	    type='boolean'),
	Config('multiprocess', 'false', r'''
	    permit sharing between processes (will automatically start an
	    RPC server for primary processes and use RPC for secondary
	    processes). <b>Not yet supported in WiredTiger</b>''',
	    type='boolean'),
	Config('session_max', '50', r'''
	    maximum expected number of sessions (including server
	    threads)''',
	    min='1'),
	Config('statistics_log', '', r'''
	    log any statistics the database is configured to maintain,
	    to a file.	See @ref statistics for more information''',
	    type='category', subconfig=[
	    Config('path', '"WiredTigerStat.%H"', r'''
	        the pathname to a file into which the log records are written,
	        may contain ISO C standard strftime conversion specifications.
	        If the value is not an absolute path name, the file is created
	        relative to the database home'''),
	    Config('sources', '', r'''
	        if non-empty, include statistics for the list of data source
	        URIs, if they are open at the time of the statistics logging.
	        The list may include URIs matching a single data source
	        ("table:mytable"), or a URI matching all data sources of a
	        particular type ("table:")''',
	        type='list'),
	    Config('timestamp', '"%b %d %H:%M:%S"', r'''
	        a timestamp prepended to each log record, may contain strftime
	        conversion specifications'''),
	    Config('wait', '0', r'''
	        seconds to wait between each write of the log records''',
	        min='1', max='100000'),
	    ]),
	Config('transaction_sync', 'dsync', r'''
	    how to sync log records when the transaction commits''',
	    choices=['dsync', 'fsync', 'none']),
	Config('use_environment_priv', 'false', r'''
	    use the \c WIREDTIGER_CONFIG and \c WIREDTIGER_HOME environment
	    variables regardless of whether or not the process is running
	    with special privileges.  See @ref home for more information''',
	    type='boolean'),
]),
}<|MERGE_RESOLUTION|>--- conflicted
+++ resolved
@@ -334,12 +334,12 @@
 	    @ref statistics for more information''',
 	    type='list', choices=['all', 'fast', 'none', 'clear']),
 	Config('verbose', '', r'''
-<<<<<<< HEAD
 	    enable messages for various events.  Options are given as a
 	    list, such as <code>"verbose=[evictserver,read]"</code>''',
 	    type='list', choices=[
 	        'block',
 	        'ckpt',
+	        'compact',
 	        'evict',
 	        'evictserver',
 	        'fileops',
@@ -357,30 +357,6 @@
 	        'verify',
 	        'version',
 	        'write']),
-=======
-		enable messages for various events.  Options are given as a
-		list, such as <code>"verbose=[evictserver,read]"</code>''',
-		type='list', choices=[
-		    'block',
-		    'ckpt',
-		    'compact',
-		    'evict',
-		    'evictserver',
-		    'fileops',
-		    'hazard',
-		    'log',
-		    'lsm',
-		    'mutex',
-		    'overflow',
-		    'read',
-		    'readserver',
-		    'reconcile',
-		    'salvage',
-		    'shared_cache',
-		    'verify',
-		    'version',
-		    'write']),
->>>>>>> 0ea29e64
 ]
 
 session_config = [
@@ -402,17 +378,7 @@
 
 'session.close' : Method([]),
 
-<<<<<<< HEAD
-'session.compact' : Method([
-	Config('trigger', '30', r'''
-	    Compaction will not be attempted unless the specified
-	    percentage of the underlying objects is expected to be
-	    recovered by compaction''',
-	    min='10', max='50'),
-]),
-=======
 'session.compact' : Method([]),
->>>>>>> 0ea29e64
 
 'session.create' :
 	    Method(table_only_meta + file_config + lsm_config + source_meta + [
