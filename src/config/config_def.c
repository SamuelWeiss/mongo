/* DO NOT EDIT: automatically built by dist/api_config.py. */

#include "wt_internal.h"

static const WT_CONFIG_CHECK confchk_colgroup_meta[] = {
	{ "app_metadata", "string", NULL, NULL, NULL },
	{ "columns", "list", NULL, NULL, NULL },
	{ "source", "string", NULL, NULL, NULL },
	{ "type", "string", NULL, NULL, NULL },
	{ NULL, NULL, NULL, NULL, NULL }
};

static const WT_CONFIG_CHECK confchk_connection_async_new_op[] = {
	{ "append", "boolean", NULL, NULL, NULL },
	{ "overwrite", "boolean", NULL, NULL, NULL },
	{ "raw", "boolean", NULL, NULL, NULL },
	{ "timeout", "int", NULL, NULL, NULL },
	{ NULL, NULL, NULL, NULL, NULL }
};

static const WT_CONFIG_CHECK confchk_connection_close[] = {
	{ "leak_memory", "boolean", NULL, NULL, NULL },
	{ NULL, NULL, NULL, NULL, NULL }
};

static const WT_CONFIG_CHECK confchk_connection_load_extension[] = {
	{ "config", "string", NULL, NULL, NULL },
	{ "entry", "string", NULL, NULL, NULL },
	{ "terminate", "string", NULL, NULL, NULL },
	{ NULL, NULL, NULL, NULL, NULL }
};

static const WT_CONFIG_CHECK confchk_connection_open_session[] = {
	{ "isolation", "string",
	    NULL, "choices=[\"read-uncommitted\",\"read-committed\","
	    "\"snapshot\"]",
	    NULL },
	{ NULL, NULL, NULL, NULL, NULL }
};

static const WT_CONFIG_CHECK confchk_async_subconfigs[] = {
<<<<<<< HEAD
	{ "enabled", "boolean", NULL, NULL, NULL },
	{ "ops_max", "int", NULL, "min=10,max=4096", NULL },
	{ "threads", "int", NULL, "min=1,max=20", NULL },
	{ NULL, NULL, NULL, NULL, NULL }
=======
	{ "enabled", "boolean", NULL, NULL },
	{ "ops_max", "int", "min=1,max=4096", NULL },
	{ "threads", "int", "min=1,max=20", NULL },
	{ NULL, NULL, NULL, NULL }
>>>>>>> 22500eaf
};

static const WT_CONFIG_CHECK confchk_checkpoint_subconfigs[] = {
	{ "log_size", "int", NULL, "min=0,max=2GB", NULL },
	{ "name", "string", NULL, NULL, NULL },
	{ "wait", "int", NULL, "min=0,max=100000", NULL },
	{ NULL, NULL, NULL, NULL, NULL }
};

static const WT_CONFIG_CHECK confchk_eviction_subconfigs[] = {
	{ "threads_max", "int", NULL, "min=1,max=20", NULL },
	{ "threads_min", "int", NULL, "min=1,max=20", NULL },
	{ NULL, NULL, NULL, NULL, NULL }
};

static const WT_CONFIG_CHECK confchk_lsm_manager_subconfigs[] = {
	{ "merge", "boolean", NULL, NULL, NULL },
	{ "worker_thread_max", "int", NULL, "min=3,max=20", NULL },
	{ NULL, NULL, NULL, NULL, NULL }
};

static const WT_CONFIG_CHECK confchk_shared_cache_subconfigs[] = {
	{ "chunk", "int", NULL, "min=1MB,max=10TB", NULL },
	{ "name", "string", NULL, NULL, NULL },
	{ "reserve", "int", NULL, NULL, NULL },
	{ "size", "int", NULL, "min=1MB,max=10TB", NULL },
	{ NULL, NULL, NULL, NULL, NULL }
};

static const WT_CONFIG_CHECK confchk_statistics_log_subconfigs[] = {
	{ "on_close", "boolean", NULL, NULL, NULL },
	{ "path", "string", NULL, NULL, NULL },
	{ "sources", "list", NULL, NULL, NULL },
	{ "timestamp", "string", NULL, NULL, NULL },
	{ "wait", "int", NULL, "min=0,max=100000", NULL },
	{ NULL, NULL, NULL, NULL, NULL }
};

static const WT_CONFIG_CHECK confchk_connection_reconfigure[] = {
	{ "async", "category", NULL, NULL, confchk_async_subconfigs },
	{ "cache_overhead", "int", NULL, "min=0,max=30", NULL },
	{ "cache_size", "int", NULL, "min=1MB,max=10TB", NULL },
	{ "checkpoint", "category",
	    NULL, NULL,
	    confchk_checkpoint_subconfigs },
	{ "error_prefix", "string", NULL, NULL, NULL },
	{ "eviction", "category",
	    NULL, NULL,
	    confchk_eviction_subconfigs },
	{ "eviction_dirty_target", "int",
	    NULL, "min=10,max=99",
	    NULL },
	{ "eviction_target", "int", NULL, "min=10,max=99", NULL },
	{ "eviction_trigger", "int", NULL, "min=10,max=99", NULL },
	{ "lsm_manager", "category",
	    NULL, NULL,
	    confchk_lsm_manager_subconfigs },
	{ "lsm_merge", "boolean", NULL, NULL, NULL },
	{ "shared_cache", "category",
	    NULL, NULL,
	    confchk_shared_cache_subconfigs },
	{ "statistics", "list",
	    NULL, "choices=[\"all\",\"fast\",\"none\",\"clear\"]",
	    NULL },
	{ "statistics_log", "category",
	    NULL, NULL,
	    confchk_statistics_log_subconfigs },
	{ "verbose", "list",
	    NULL, "choices=[\"api\",\"block\",\"checkpoint\",\"compact\","
	    "\"evict\",\"evictserver\",\"fileops\",\"log\",\"lsm\","
	    "\"metadata\",\"mutex\",\"overflow\",\"read\",\"reconcile\","
	    "\"recovery\",\"salvage\",\"shared_cache\",\"split\","
	    "\"temporary\",\"transaction\",\"verify\",\"version\",\"write\"]",
	    NULL },
	{ NULL, NULL, NULL, NULL, NULL }
};

static const WT_CONFIG_CHECK confchk_cursor_reconfigure[] = {
	{ "append", "boolean", NULL, NULL, NULL },
	{ "overwrite", "boolean", NULL, NULL, NULL },
	{ NULL, NULL, NULL, NULL, NULL }
};

static const WT_CONFIG_CHECK confchk_file_meta[] = {
	{ "allocation_size", "int", NULL, "min=512B,max=128MB", NULL },
	{ "app_metadata", "string", NULL, NULL, NULL },
	{ "block_allocation", "string",
	    NULL, "choices=[\"first\",\"best\"]",
	    NULL },
	{ "block_compressor", "string", NULL, NULL, NULL },
	{ "cache_resident", "boolean", NULL, NULL, NULL },
	{ "checkpoint", "string", NULL, NULL, NULL },
	{ "checkpoint_lsn", "string", NULL, NULL, NULL },
	{ "checksum", "string",
	    NULL, "choices=[\"on\",\"off\",\"uncompressed\"]",
	    NULL },
	{ "collator", "string", NULL, NULL, NULL },
	{ "columns", "list", NULL, NULL, NULL },
	{ "dictionary", "int", NULL, "min=0", NULL },
	{ "format", "string", NULL, "choices=[\"btree\"]", NULL },
	{ "huffman_key", "string", __wt_huffman_confchk, NULL, NULL },
	{ "huffman_value", "string",
	    __wt_huffman_confchk, NULL,
	    NULL },
	{ "id", "string", NULL, NULL, NULL },
	{ "internal_item_max", "int", NULL, "min=0", NULL },
	{ "internal_key_max", "int", NULL, "min=0", NULL },
	{ "internal_key_truncate", "boolean", NULL, NULL, NULL },
	{ "internal_page_max", "int",
	    NULL, "min=512B,max=512MB",
	    NULL },
	{ "key_format", "format", NULL, NULL, NULL },
	{ "key_gap", "int", NULL, "min=0", NULL },
	{ "leaf_item_max", "int", NULL, "min=0", NULL },
	{ "leaf_key_max", "int", NULL, "min=0", NULL },
	{ "leaf_page_max", "int", NULL, "min=512B,max=512MB", NULL },
	{ "leaf_value_max", "int", NULL, "min=0", NULL },
	{ "memory_page_max", "int", NULL, "min=512B,max=10TB", NULL },
	{ "os_cache_dirty_max", "int", NULL, "min=0", NULL },
	{ "os_cache_max", "int", NULL, "min=0", NULL },
	{ "prefix_compression", "boolean", NULL, NULL, NULL },
	{ "prefix_compression_min", "int", NULL, "min=0", NULL },
	{ "split_deepen_min_child", "int", NULL, NULL, NULL },
	{ "split_deepen_per_child", "int", NULL, NULL, NULL },
	{ "split_pct", "int", NULL, "min=25,max=100", NULL },
	{ "value_format", "format", NULL, NULL, NULL },
	{ "version", "string", NULL, NULL, NULL },
	{ NULL, NULL, NULL, NULL, NULL }
};

static const WT_CONFIG_CHECK confchk_index_meta[] = {
	{ "app_metadata", "string", NULL, NULL, NULL },
	{ "columns", "list", NULL, NULL, NULL },
	{ "extractor", "string", NULL, NULL, NULL },
	{ "immutable", "boolean", NULL, NULL, NULL },
	{ "index_key_columns", "int", NULL, NULL, NULL },
	{ "key_format", "format", NULL, NULL, NULL },
	{ "source", "string", NULL, NULL, NULL },
	{ "type", "string", NULL, NULL, NULL },
	{ "value_format", "format", NULL, NULL, NULL },
	{ NULL, NULL, NULL, NULL, NULL }
};

static const WT_CONFIG_CHECK confchk_session_begin_transaction[] = {
	{ "isolation", "string",
	    NULL, "choices=[\"read-uncommitted\",\"read-committed\","
	    "\"snapshot\"]",
	    NULL },
	{ "name", "string", NULL, NULL, NULL },
	{ "priority", "int", NULL, "min=-100,max=100", NULL },
	{ "sync", "boolean", NULL, NULL, NULL },
	{ NULL, NULL, NULL, NULL, NULL }
};

static const WT_CONFIG_CHECK confchk_session_checkpoint[] = {
	{ "drop", "list", NULL, NULL, NULL },
	{ "force", "boolean", NULL, NULL, NULL },
	{ "name", "string", NULL, NULL, NULL },
	{ "target", "list", NULL, NULL, NULL },
	{ NULL, NULL, NULL, NULL, NULL }
};

static const WT_CONFIG_CHECK confchk_session_compact[] = {
	{ "timeout", "int", NULL, NULL, NULL },
	{ NULL, NULL, NULL, NULL, NULL }
};

static const WT_CONFIG_CHECK confchk_lsm_subconfigs[] = {
	{ "auto_throttle", "boolean", NULL, NULL, NULL },
	{ "bloom", "boolean", NULL, NULL, NULL },
	{ "bloom_bit_count", "int", NULL, "min=2,max=1000", NULL },
	{ "bloom_config", "string", NULL, NULL, NULL },
	{ "bloom_hash_count", "int", NULL, "min=2,max=100", NULL },
	{ "bloom_oldest", "boolean", NULL, NULL, NULL },
	{ "chunk_count_limit", "int", NULL, NULL, NULL },
	{ "chunk_max", "int", NULL, "min=100MB,max=10TB", NULL },
	{ "chunk_size", "int", NULL, "min=512K,max=500MB", NULL },
	{ "merge_max", "int", NULL, "min=2,max=100", NULL },
	{ "merge_min", "int", NULL, "max=100", NULL },
	{ NULL, NULL, NULL, NULL, NULL }
};

static const WT_CONFIG_CHECK confchk_session_create[] = {
	{ "allocation_size", "int", NULL, "min=512B,max=128MB", NULL },
	{ "app_metadata", "string", NULL, NULL, NULL },
	{ "block_allocation", "string",
	    NULL, "choices=[\"first\",\"best\"]",
	    NULL },
	{ "block_compressor", "string", NULL, NULL, NULL },
	{ "cache_resident", "boolean", NULL, NULL, NULL },
	{ "checksum", "string",
	    NULL, "choices=[\"on\",\"off\",\"uncompressed\"]",
	    NULL },
	{ "colgroups", "list", NULL, NULL, NULL },
	{ "collator", "string", NULL, NULL, NULL },
	{ "columns", "list", NULL, NULL, NULL },
	{ "dictionary", "int", NULL, "min=0", NULL },
	{ "exclusive", "boolean", NULL, NULL, NULL },
	{ "extractor", "string", NULL, NULL, NULL },
	{ "format", "string", NULL, "choices=[\"btree\"]", NULL },
	{ "huffman_key", "string", __wt_huffman_confchk, NULL, NULL },
	{ "huffman_value", "string",
	    __wt_huffman_confchk, NULL,
	    NULL },
	{ "immutable", "boolean", NULL, NULL, NULL },
	{ "internal_item_max", "int", NULL, "min=0", NULL },
	{ "internal_key_max", "int", NULL, "min=0", NULL },
	{ "internal_key_truncate", "boolean", NULL, NULL, NULL },
	{ "internal_page_max", "int",
	    NULL, "min=512B,max=512MB",
	    NULL },
	{ "key_format", "format", NULL, NULL, NULL },
	{ "key_gap", "int", NULL, "min=0", NULL },
	{ "leaf_item_max", "int", NULL, "min=0", NULL },
	{ "leaf_key_max", "int", NULL, "min=0", NULL },
	{ "leaf_page_max", "int", NULL, "min=512B,max=512MB", NULL },
	{ "leaf_value_max", "int", NULL, "min=0", NULL },
	{ "lsm", "category", NULL, NULL, confchk_lsm_subconfigs },
	{ "memory_page_max", "int", NULL, "min=512B,max=10TB", NULL },
	{ "os_cache_dirty_max", "int", NULL, "min=0", NULL },
	{ "os_cache_max", "int", NULL, "min=0", NULL },
	{ "prefix_compression", "boolean", NULL, NULL, NULL },
	{ "prefix_compression_min", "int", NULL, "min=0", NULL },
	{ "source", "string", NULL, NULL, NULL },
	{ "split_deepen_min_child", "int", NULL, NULL, NULL },
	{ "split_deepen_per_child", "int", NULL, NULL, NULL },
	{ "split_pct", "int", NULL, "min=25,max=100", NULL },
	{ "type", "string", NULL, NULL, NULL },
	{ "value_format", "format", NULL, NULL, NULL },
	{ NULL, NULL, NULL, NULL, NULL }
};

static const WT_CONFIG_CHECK confchk_session_drop[] = {
	{ "force", "boolean", NULL, NULL, NULL },
	{ "remove_files", "boolean", NULL, NULL, NULL },
	{ NULL, NULL, NULL, NULL, NULL }
};

static const WT_CONFIG_CHECK confchk_session_open_cursor[] = {
	{ "append", "boolean", NULL, NULL, NULL },
	{ "bulk", "string", NULL, NULL, NULL },
	{ "checkpoint", "string", NULL, NULL, NULL },
	{ "dump", "string",
	    NULL, "choices=[\"hex\",\"json\",\"print\"]",
	    NULL },
	{ "next_random", "boolean", NULL, NULL, NULL },
	{ "overwrite", "boolean", NULL, NULL, NULL },
	{ "raw", "boolean", NULL, NULL, NULL },
	{ "readonly", "boolean", NULL, NULL, NULL },
	{ "skip_sort_check", "boolean", NULL, NULL, NULL },
	{ "statistics", "list",
	    NULL, "choices=[\"all\",\"fast\",\"clear\"]",
	    NULL },
	{ "target", "list", NULL, NULL, NULL },
	{ NULL, NULL, NULL, NULL, NULL }
};

static const WT_CONFIG_CHECK confchk_session_reconfigure[] = {
	{ "isolation", "string",
	    NULL, "choices=[\"read-uncommitted\",\"read-committed\","
	    "\"snapshot\"]",
	    NULL },
	{ NULL, NULL, NULL, NULL, NULL }
};

static const WT_CONFIG_CHECK confchk_session_salvage[] = {
	{ "force", "boolean", NULL, NULL, NULL },
	{ NULL, NULL, NULL, NULL, NULL }
};

static const WT_CONFIG_CHECK confchk_session_verify[] = {
	{ "dump_address", "boolean", NULL, NULL, NULL },
	{ "dump_blocks", "boolean", NULL, NULL, NULL },
	{ "dump_offsets", "list", NULL, NULL, NULL },
	{ "dump_pages", "boolean", NULL, NULL, NULL },
	{ "dump_shape", "boolean", NULL, NULL, NULL },
	{ NULL, NULL, NULL, NULL, NULL }
};

static const WT_CONFIG_CHECK confchk_table_meta[] = {
	{ "app_metadata", "string", NULL, NULL, NULL },
	{ "colgroups", "list", NULL, NULL, NULL },
	{ "columns", "list", NULL, NULL, NULL },
	{ "key_format", "format", NULL, NULL, NULL },
	{ "value_format", "format", NULL, NULL, NULL },
	{ NULL, NULL, NULL, NULL, NULL }
};

static const WT_CONFIG_CHECK confchk_log_subconfigs[] = {
	{ "archive", "boolean", NULL, NULL, NULL },
	{ "compressor", "string", NULL, NULL, NULL },
	{ "enabled", "boolean", NULL, NULL, NULL },
	{ "file_max", "int", NULL, "min=100KB,max=2GB", NULL },
	{ "path", "string", NULL, NULL, NULL },
	{ "prealloc", "boolean", NULL, NULL, NULL },
	{ "recover", "string",
	    NULL, "choices=[\"error\",\"on\"]",
	    NULL },
	{ NULL, NULL, NULL, NULL, NULL }
};

static const WT_CONFIG_CHECK confchk_transaction_sync_subconfigs[] = {
	{ "enabled", "boolean", NULL, NULL, NULL },
	{ "method", "string",
	    NULL, "choices=[\"dsync\",\"fsync\",\"none\"]",
	    NULL },
	{ NULL, NULL, NULL, NULL, NULL }
};

static const WT_CONFIG_CHECK confchk_wiredtiger_open[] = {
	{ "async", "category", NULL, NULL, confchk_async_subconfigs },
	{ "buffer_alignment", "int", NULL, "min=-1,max=1MB", NULL },
	{ "cache_overhead", "int", NULL, "min=0,max=30", NULL },
	{ "cache_size", "int", NULL, "min=1MB,max=10TB", NULL },
	{ "checkpoint", "category",
	    NULL, NULL,
	    confchk_checkpoint_subconfigs },
	{ "checkpoint_sync", "boolean", NULL, NULL, NULL },
	{ "config_base", "boolean", NULL, NULL, NULL },
	{ "create", "boolean", NULL, NULL, NULL },
	{ "direct_io", "list",
	    NULL, "choices=[\"checkpoint\",\"data\",\"log\"]",
	    NULL },
	{ "error_prefix", "string", NULL, NULL, NULL },
	{ "eviction", "category",
	    NULL, NULL,
	    confchk_eviction_subconfigs },
	{ "eviction_dirty_target", "int",
	    NULL, "min=10,max=99",
	    NULL },
	{ "eviction_target", "int", NULL, "min=10,max=99", NULL },
	{ "eviction_trigger", "int", NULL, "min=10,max=99", NULL },
	{ "exclusive", "boolean", NULL, NULL, NULL },
	{ "extensions", "list", NULL, NULL, NULL },
	{ "file_extend", "list",
	    NULL, "choices=[\"data\",\"log\"]",
	    NULL },
	{ "hazard_max", "int", NULL, "min=15", NULL },
	{ "log", "category", NULL, NULL, confchk_log_subconfigs },
	{ "lsm_manager", "category",
	    NULL, NULL,
	    confchk_lsm_manager_subconfigs },
	{ "lsm_merge", "boolean", NULL, NULL, NULL },
	{ "mmap", "boolean", NULL, NULL, NULL },
	{ "multiprocess", "boolean", NULL, NULL, NULL },
	{ "session_max", "int", NULL, "min=1", NULL },
	{ "session_scratch_max", "int", NULL, NULL, NULL },
	{ "shared_cache", "category",
	    NULL, NULL,
	    confchk_shared_cache_subconfigs },
	{ "statistics", "list",
	    NULL, "choices=[\"all\",\"fast\",\"none\",\"clear\"]",
	    NULL },
	{ "statistics_log", "category",
	    NULL, NULL,
	    confchk_statistics_log_subconfigs },
	{ "transaction_sync", "category",
	    NULL, NULL,
	    confchk_transaction_sync_subconfigs },
	{ "use_environment_priv", "boolean", NULL, NULL, NULL },
	{ "verbose", "list",
	    NULL, "choices=[\"api\",\"block\",\"checkpoint\",\"compact\","
	    "\"evict\",\"evictserver\",\"fileops\",\"log\",\"lsm\","
	    "\"metadata\",\"mutex\",\"overflow\",\"read\",\"reconcile\","
	    "\"recovery\",\"salvage\",\"shared_cache\",\"split\","
	    "\"temporary\",\"transaction\",\"verify\",\"version\",\"write\"]",
	    NULL },
	{ NULL, NULL, NULL, NULL, NULL }
};

static const WT_CONFIG_CHECK confchk_wiredtiger_open_all[] = {
	{ "async", "category", NULL, NULL, confchk_async_subconfigs },
	{ "buffer_alignment", "int", NULL, "min=-1,max=1MB", NULL },
	{ "cache_overhead", "int", NULL, "min=0,max=30", NULL },
	{ "cache_size", "int", NULL, "min=1MB,max=10TB", NULL },
	{ "checkpoint", "category",
	    NULL, NULL,
	    confchk_checkpoint_subconfigs },
	{ "checkpoint_sync", "boolean", NULL, NULL, NULL },
	{ "config_base", "boolean", NULL, NULL, NULL },
	{ "create", "boolean", NULL, NULL, NULL },
	{ "direct_io", "list",
	    NULL, "choices=[\"checkpoint\",\"data\",\"log\"]",
	    NULL },
	{ "error_prefix", "string", NULL, NULL, NULL },
	{ "eviction", "category",
	    NULL, NULL,
	    confchk_eviction_subconfigs },
	{ "eviction_dirty_target", "int",
	    NULL, "min=10,max=99",
	    NULL },
	{ "eviction_target", "int", NULL, "min=10,max=99", NULL },
	{ "eviction_trigger", "int", NULL, "min=10,max=99", NULL },
	{ "exclusive", "boolean", NULL, NULL, NULL },
	{ "extensions", "list", NULL, NULL, NULL },
	{ "file_extend", "list",
	    NULL, "choices=[\"data\",\"log\"]",
	    NULL },
	{ "hazard_max", "int", NULL, "min=15", NULL },
	{ "log", "category", NULL, NULL, confchk_log_subconfigs },
	{ "lsm_manager", "category",
	    NULL, NULL,
	    confchk_lsm_manager_subconfigs },
	{ "lsm_merge", "boolean", NULL, NULL, NULL },
	{ "mmap", "boolean", NULL, NULL, NULL },
	{ "multiprocess", "boolean", NULL, NULL, NULL },
	{ "session_max", "int", NULL, "min=1", NULL },
	{ "session_scratch_max", "int", NULL, NULL, NULL },
	{ "shared_cache", "category",
	    NULL, NULL,
	    confchk_shared_cache_subconfigs },
	{ "statistics", "list",
	    NULL, "choices=[\"all\",\"fast\",\"none\",\"clear\"]",
	    NULL },
	{ "statistics_log", "category",
	    NULL, NULL,
	    confchk_statistics_log_subconfigs },
	{ "transaction_sync", "category",
	    NULL, NULL,
	    confchk_transaction_sync_subconfigs },
	{ "use_environment_priv", "boolean", NULL, NULL, NULL },
	{ "verbose", "list",
	    NULL, "choices=[\"api\",\"block\",\"checkpoint\",\"compact\","
	    "\"evict\",\"evictserver\",\"fileops\",\"log\",\"lsm\","
	    "\"metadata\",\"mutex\",\"overflow\",\"read\",\"reconcile\","
	    "\"recovery\",\"salvage\",\"shared_cache\",\"split\","
	    "\"temporary\",\"transaction\",\"verify\",\"version\",\"write\"]",
	    NULL },
	{ "version", "string", NULL, NULL, NULL },
	{ NULL, NULL, NULL, NULL, NULL }
};

static const WT_CONFIG_CHECK confchk_wiredtiger_open_basecfg[] = {
	{ "async", "category", NULL, NULL, confchk_async_subconfigs },
	{ "buffer_alignment", "int", NULL, "min=-1,max=1MB", NULL },
	{ "cache_overhead", "int", NULL, "min=0,max=30", NULL },
	{ "cache_size", "int", NULL, "min=1MB,max=10TB", NULL },
	{ "checkpoint", "category",
	    NULL, NULL,
	    confchk_checkpoint_subconfigs },
	{ "checkpoint_sync", "boolean", NULL, NULL, NULL },
	{ "direct_io", "list",
	    NULL, "choices=[\"checkpoint\",\"data\",\"log\"]",
	    NULL },
	{ "error_prefix", "string", NULL, NULL, NULL },
	{ "eviction", "category",
	    NULL, NULL,
	    confchk_eviction_subconfigs },
	{ "eviction_dirty_target", "int",
	    NULL, "min=10,max=99",
	    NULL },
	{ "eviction_target", "int", NULL, "min=10,max=99", NULL },
	{ "eviction_trigger", "int", NULL, "min=10,max=99", NULL },
	{ "extensions", "list", NULL, NULL, NULL },
	{ "file_extend", "list",
	    NULL, "choices=[\"data\",\"log\"]",
	    NULL },
	{ "hazard_max", "int", NULL, "min=15", NULL },
	{ "log", "category", NULL, NULL, confchk_log_subconfigs },
	{ "lsm_manager", "category",
	    NULL, NULL,
	    confchk_lsm_manager_subconfigs },
	{ "lsm_merge", "boolean", NULL, NULL, NULL },
	{ "mmap", "boolean", NULL, NULL, NULL },
	{ "multiprocess", "boolean", NULL, NULL, NULL },
	{ "session_max", "int", NULL, "min=1", NULL },
	{ "session_scratch_max", "int", NULL, NULL, NULL },
	{ "shared_cache", "category",
	    NULL, NULL,
	    confchk_shared_cache_subconfigs },
	{ "statistics", "list",
	    NULL, "choices=[\"all\",\"fast\",\"none\",\"clear\"]",
	    NULL },
	{ "statistics_log", "category",
	    NULL, NULL,
	    confchk_statistics_log_subconfigs },
	{ "transaction_sync", "category",
	    NULL, NULL,
	    confchk_transaction_sync_subconfigs },
	{ "verbose", "list",
	    NULL, "choices=[\"api\",\"block\",\"checkpoint\",\"compact\","
	    "\"evict\",\"evictserver\",\"fileops\",\"log\",\"lsm\","
	    "\"metadata\",\"mutex\",\"overflow\",\"read\",\"reconcile\","
	    "\"recovery\",\"salvage\",\"shared_cache\",\"split\","
	    "\"temporary\",\"transaction\",\"verify\",\"version\",\"write\"]",
	    NULL },
	{ "version", "string", NULL, NULL, NULL },
	{ NULL, NULL, NULL, NULL, NULL }
};

static const WT_CONFIG_CHECK confchk_wiredtiger_open_usercfg[] = {
	{ "async", "category", NULL, NULL, confchk_async_subconfigs },
	{ "buffer_alignment", "int", NULL, "min=-1,max=1MB", NULL },
	{ "cache_overhead", "int", NULL, "min=0,max=30", NULL },
	{ "cache_size", "int", NULL, "min=1MB,max=10TB", NULL },
	{ "checkpoint", "category",
	    NULL, NULL,
	    confchk_checkpoint_subconfigs },
	{ "checkpoint_sync", "boolean", NULL, NULL, NULL },
	{ "direct_io", "list",
	    NULL, "choices=[\"checkpoint\",\"data\",\"log\"]",
	    NULL },
	{ "error_prefix", "string", NULL, NULL, NULL },
	{ "eviction", "category",
	    NULL, NULL,
	    confchk_eviction_subconfigs },
	{ "eviction_dirty_target", "int",
	    NULL, "min=10,max=99",
	    NULL },
	{ "eviction_target", "int", NULL, "min=10,max=99", NULL },
	{ "eviction_trigger", "int", NULL, "min=10,max=99", NULL },
	{ "extensions", "list", NULL, NULL, NULL },
	{ "file_extend", "list",
	    NULL, "choices=[\"data\",\"log\"]",
	    NULL },
	{ "hazard_max", "int", NULL, "min=15", NULL },
	{ "log", "category", NULL, NULL, confchk_log_subconfigs },
	{ "lsm_manager", "category",
	    NULL, NULL,
	    confchk_lsm_manager_subconfigs },
	{ "lsm_merge", "boolean", NULL, NULL, NULL },
	{ "mmap", "boolean", NULL, NULL, NULL },
	{ "multiprocess", "boolean", NULL, NULL, NULL },
	{ "session_max", "int", NULL, "min=1", NULL },
	{ "session_scratch_max", "int", NULL, NULL, NULL },
	{ "shared_cache", "category",
	    NULL, NULL,
	    confchk_shared_cache_subconfigs },
	{ "statistics", "list",
	    NULL, "choices=[\"all\",\"fast\",\"none\",\"clear\"]",
	    NULL },
	{ "statistics_log", "category",
	    NULL, NULL,
	    confchk_statistics_log_subconfigs },
	{ "transaction_sync", "category",
	    NULL, NULL,
	    confchk_transaction_sync_subconfigs },
	{ "verbose", "list",
	    NULL, "choices=[\"api\",\"block\",\"checkpoint\",\"compact\","
	    "\"evict\",\"evictserver\",\"fileops\",\"log\",\"lsm\","
	    "\"metadata\",\"mutex\",\"overflow\",\"read\",\"reconcile\","
	    "\"recovery\",\"salvage\",\"shared_cache\",\"split\","
	    "\"temporary\",\"transaction\",\"verify\",\"version\",\"write\"]",
	    NULL },
	{ NULL, NULL, NULL, NULL, NULL }
};

static const WT_CONFIG_ENTRY config_entries[] = {
	{ "colgroup.meta",
	  "app_metadata=,columns=,source=,type=file",
	  confchk_colgroup_meta
	},
	{ "connection.add_collator",
	  "",
	  NULL
	},
	{ "connection.add_compressor",
	  "",
	  NULL
	},
	{ "connection.add_data_source",
	  "",
	  NULL
	},
	{ "connection.add_extractor",
	  "",
	  NULL
	},
	{ "connection.async_new_op",
	  "append=0,overwrite=,raw=0,timeout=1200",
	  confchk_connection_async_new_op
	},
	{ "connection.close",
	  "leak_memory=0",
	  confchk_connection_close
	},
	{ "connection.load_extension",
	  "config=,entry=wiredtiger_extension_init,"
	  "terminate=wiredtiger_extension_terminate",
	  confchk_connection_load_extension
	},
	{ "connection.open_session",
	  "isolation=read-committed",
	  confchk_connection_open_session
	},
	{ "connection.reconfigure",
	  "async=(enabled=0,ops_max=1024,threads=2),cache_overhead=8,"
	  "cache_size=100MB,checkpoint=(log_size=0,"
	  "name=\"WiredTigerCheckpoint\",wait=0),error_prefix=,"
	  "eviction=(threads_max=1,threads_min=1),eviction_dirty_target=80,"
	  "eviction_target=80,eviction_trigger=95,lsm_manager=(merge=,"
	  "worker_thread_max=4),lsm_merge=,shared_cache=(chunk=10MB,name=,"
	  "reserve=0,size=500MB),statistics=none,statistics_log=(on_close=0"
	  ",path=\"WiredTigerStat.%d.%H\",sources=,"
	  "timestamp=\"%b %d %H:%M:%S\",wait=0),verbose=",
	  confchk_connection_reconfigure
	},
	{ "cursor.close",
	  "",
	  NULL
	},
	{ "cursor.reconfigure",
	  "append=0,overwrite=",
	  confchk_cursor_reconfigure
	},
	{ "file.meta",
	  "allocation_size=4KB,app_metadata=,block_allocation=best,"
	  "block_compressor=,cache_resident=0,checkpoint=,checkpoint_lsn=,"
	  "checksum=uncompressed,collator=,columns=,dictionary=0,"
	  "format=btree,huffman_key=,huffman_value=,id=,internal_item_max=0"
	  ",internal_key_max=0,internal_key_truncate=,internal_page_max=4KB"
	  ",key_format=u,key_gap=10,leaf_item_max=0,leaf_key_max=0,"
	  "leaf_page_max=32KB,leaf_value_max=0,memory_page_max=5MB,"
	  "os_cache_dirty_max=0,os_cache_max=0,prefix_compression=0,"
	  "prefix_compression_min=4,split_deepen_min_child=0,"
	  "split_deepen_per_child=0,split_pct=75,value_format=u,"
	  "version=(major=0,minor=0)",
	  confchk_file_meta
	},
	{ "index.meta",
	  "app_metadata=,columns=,extractor=,immutable=0,index_key_columns="
	  ",key_format=u,source=,type=file,value_format=u",
	  confchk_index_meta
	},
	{ "session.begin_transaction",
	  "isolation=,name=,priority=0,sync=",
	  confchk_session_begin_transaction
	},
	{ "session.checkpoint",
	  "drop=,force=0,name=,target=",
	  confchk_session_checkpoint
	},
	{ "session.close",
	  "",
	  NULL
	},
	{ "session.commit_transaction",
	  "",
	  NULL
	},
	{ "session.compact",
	  "timeout=1200",
	  confchk_session_compact
	},
	{ "session.create",
	  "allocation_size=4KB,app_metadata=,block_allocation=best,"
	  "block_compressor=,cache_resident=0,checksum=uncompressed,"
	  "colgroups=,collator=,columns=,dictionary=0,exclusive=0,"
	  "extractor=,format=btree,huffman_key=,huffman_value=,immutable=0,"
	  "internal_item_max=0,internal_key_max=0,internal_key_truncate=,"
	  "internal_page_max=4KB,key_format=u,key_gap=10,leaf_item_max=0,"
	  "leaf_key_max=0,leaf_page_max=32KB,leaf_value_max=0,"
	  "lsm=(auto_throttle=,bloom=,bloom_bit_count=16,bloom_config=,"
	  "bloom_hash_count=8,bloom_oldest=0,chunk_count_limit=0,"
	  "chunk_max=5GB,chunk_size=10MB,merge_max=15,merge_min=0),"
	  "memory_page_max=5MB,os_cache_dirty_max=0,os_cache_max=0,"
	  "prefix_compression=0,prefix_compression_min=4,source=,"
	  "split_deepen_min_child=0,split_deepen_per_child=0,split_pct=75,"
	  "type=file,value_format=u",
	  confchk_session_create
	},
	{ "session.drop",
	  "force=0,remove_files=",
	  confchk_session_drop
	},
	{ "session.log_printf",
	  "",
	  NULL
	},
	{ "session.open_cursor",
	  "append=0,bulk=0,checkpoint=,dump=,next_random=0,overwrite=,raw=0"
	  ",readonly=0,skip_sort_check=0,statistics=,target=",
	  confchk_session_open_cursor
	},
	{ "session.reconfigure",
	  "isolation=read-committed",
	  confchk_session_reconfigure
	},
	{ "session.rename",
	  "",
	  NULL
	},
	{ "session.rollback_transaction",
	  "",
	  NULL
	},
	{ "session.salvage",
	  "force=0",
	  confchk_session_salvage
	},
	{ "session.strerror",
	  "",
	  NULL
	},
	{ "session.truncate",
	  "",
	  NULL
	},
	{ "session.upgrade",
	  "",
	  NULL
	},
	{ "session.verify",
	  "dump_address=0,dump_blocks=0,dump_offsets=,dump_pages=0,"
	  "dump_shape=0",
	  confchk_session_verify
	},
	{ "table.meta",
	  "app_metadata=,colgroups=,columns=,key_format=u,value_format=u",
	  confchk_table_meta
	},
	{ "wiredtiger_open",
	  "async=(enabled=0,ops_max=1024,threads=2),buffer_alignment=-1,"
	  "cache_overhead=8,cache_size=100MB,checkpoint=(log_size=0,"
	  "name=\"WiredTigerCheckpoint\",wait=0),checkpoint_sync=,"
	  "config_base=,create=0,direct_io=,error_prefix=,"
	  "eviction=(threads_max=1,threads_min=1),eviction_dirty_target=80,"
	  "eviction_target=80,eviction_trigger=95,exclusive=0,extensions=,"
	  "file_extend=,hazard_max=1000,log=(archive=,compressor=,enabled=0"
	  ",file_max=100MB,path=,prealloc=,recover=on),lsm_manager=(merge=,"
	  "worker_thread_max=4),lsm_merge=,mmap=,multiprocess=0,"
	  "session_max=100,session_scratch_max=2MB,shared_cache=(chunk=10MB"
	  ",name=,reserve=0,size=500MB),statistics=none,"
	  "statistics_log=(on_close=0,path=\"WiredTigerStat.%d.%H\","
	  "sources=,timestamp=\"%b %d %H:%M:%S\",wait=0),"
	  "transaction_sync=(enabled=0,method=fsync),use_environment_priv=0"
	  ",verbose=",
	  confchk_wiredtiger_open
	},
	{ "wiredtiger_open_all",
	  "async=(enabled=0,ops_max=1024,threads=2),buffer_alignment=-1,"
	  "cache_overhead=8,cache_size=100MB,checkpoint=(log_size=0,"
	  "name=\"WiredTigerCheckpoint\",wait=0),checkpoint_sync=,"
	  "config_base=,create=0,direct_io=,error_prefix=,"
	  "eviction=(threads_max=1,threads_min=1),eviction_dirty_target=80,"
	  "eviction_target=80,eviction_trigger=95,exclusive=0,extensions=,"
	  "file_extend=,hazard_max=1000,log=(archive=,compressor=,enabled=0"
	  ",file_max=100MB,path=,prealloc=,recover=on),lsm_manager=(merge=,"
	  "worker_thread_max=4),lsm_merge=,mmap=,multiprocess=0,"
	  "session_max=100,session_scratch_max=2MB,shared_cache=(chunk=10MB"
	  ",name=,reserve=0,size=500MB),statistics=none,"
	  "statistics_log=(on_close=0,path=\"WiredTigerStat.%d.%H\","
	  "sources=,timestamp=\"%b %d %H:%M:%S\",wait=0),"
	  "transaction_sync=(enabled=0,method=fsync),use_environment_priv=0"
	  ",verbose=,version=(major=0,minor=0)",
	  confchk_wiredtiger_open_all
	},
	{ "wiredtiger_open_basecfg",
	  "async=(enabled=0,ops_max=1024,threads=2),buffer_alignment=-1,"
	  "cache_overhead=8,cache_size=100MB,checkpoint=(log_size=0,"
	  "name=\"WiredTigerCheckpoint\",wait=0),checkpoint_sync=,"
	  "direct_io=,error_prefix=,eviction=(threads_max=1,threads_min=1),"
	  "eviction_dirty_target=80,eviction_target=80,eviction_trigger=95,"
	  "extensions=,file_extend=,hazard_max=1000,log=(archive=,"
	  "compressor=,enabled=0,file_max=100MB,path=,prealloc=,recover=on)"
	  ",lsm_manager=(merge=,worker_thread_max=4),lsm_merge=,mmap=,"
	  "multiprocess=0,session_max=100,session_scratch_max=2MB,"
	  "shared_cache=(chunk=10MB,name=,reserve=0,size=500MB),"
	  "statistics=none,statistics_log=(on_close=0,"
	  "path=\"WiredTigerStat.%d.%H\",sources=,"
	  "timestamp=\"%b %d %H:%M:%S\",wait=0),transaction_sync=(enabled=0"
	  ",method=fsync),verbose=,version=(major=0,minor=0)",
	  confchk_wiredtiger_open_basecfg
	},
	{ "wiredtiger_open_usercfg",
	  "async=(enabled=0,ops_max=1024,threads=2),buffer_alignment=-1,"
	  "cache_overhead=8,cache_size=100MB,checkpoint=(log_size=0,"
	  "name=\"WiredTigerCheckpoint\",wait=0),checkpoint_sync=,"
	  "direct_io=,error_prefix=,eviction=(threads_max=1,threads_min=1),"
	  "eviction_dirty_target=80,eviction_target=80,eviction_trigger=95,"
	  "extensions=,file_extend=,hazard_max=1000,log=(archive=,"
	  "compressor=,enabled=0,file_max=100MB,path=,prealloc=,recover=on)"
	  ",lsm_manager=(merge=,worker_thread_max=4),lsm_merge=,mmap=,"
	  "multiprocess=0,session_max=100,session_scratch_max=2MB,"
	  "shared_cache=(chunk=10MB,name=,reserve=0,size=500MB),"
	  "statistics=none,statistics_log=(on_close=0,"
	  "path=\"WiredTigerStat.%d.%H\",sources=,"
	  "timestamp=\"%b %d %H:%M:%S\",wait=0),transaction_sync=(enabled=0"
	  ",method=fsync),verbose=",
	  confchk_wiredtiger_open_usercfg
	},
	{ NULL, NULL, NULL }
};

int
__wt_conn_config_init(WT_SESSION_IMPL *session)
{
	WT_CONNECTION_IMPL *conn;
	const WT_CONFIG_ENTRY *ep, **epp;

	conn = S2C(session);

	/* Build a list of pointers to the configuration information. */
	WT_RET(__wt_calloc_def(session,
	    sizeof(config_entries) / sizeof(config_entries[0]), &epp));
	conn->config_entries = epp;

	/* Fill in the list to reference the default information. */
	for (ep = config_entries;;) {
		*epp++ = ep++;
		if (ep->method == NULL)
			break;
	}
	return (0);
}

void
__wt_conn_config_discard(WT_SESSION_IMPL *session)
{
	WT_CONNECTION_IMPL *conn;

	conn = S2C(session);

	__wt_free(session, conn->config_entries);
}<|MERGE_RESOLUTION|>--- conflicted
+++ resolved
@@ -39,17 +39,10 @@
 };
 
 static const WT_CONFIG_CHECK confchk_async_subconfigs[] = {
-<<<<<<< HEAD
 	{ "enabled", "boolean", NULL, NULL, NULL },
-	{ "ops_max", "int", NULL, "min=10,max=4096", NULL },
+	{ "ops_max", "int", NULL, "min=1,max=4096", NULL },
 	{ "threads", "int", NULL, "min=1,max=20", NULL },
 	{ NULL, NULL, NULL, NULL, NULL }
-=======
-	{ "enabled", "boolean", NULL, NULL },
-	{ "ops_max", "int", "min=1,max=4096", NULL },
-	{ "threads", "int", "min=1,max=20", NULL },
-	{ NULL, NULL, NULL, NULL }
->>>>>>> 22500eaf
 };
 
 static const WT_CONFIG_CHECK confchk_checkpoint_subconfigs[] = {
